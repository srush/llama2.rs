--- conflicted
+++ resolved
@@ -10,16 +10,14 @@
 cust = "0.3.2"
 memmap2 = "0.7"
 rayon = "1.5"
-<<<<<<< HEAD
+pyo3 = { version = "0.19.0", optional = true}
+half = "2.3.1"
 rand = "0.8.5"
 half = "2.3.1"
 
 [[bin]]
 name = "check"
 path = "src/gptq_cuda2.rs"
-=======
-pyo3 = { version = "0.19.0", optional = true}
->>>>>>> f43ec1bd
 
 [profile.release]
 debug = true
